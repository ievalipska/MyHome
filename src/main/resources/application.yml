#
# Copyright 2020 Prathab Murugan
#
# Licensed under the Apache License, Version 2.0 (the "License");
# you may not use this file except in compliance with the License.
# You may obtain a copy of the License at
#
#     http://www.apache.org/licenses/LICENSE-2.0
#
# Unless required by applicable law or agreed to in writing, software
# distributed under the License is distributed on an "AS IS" BASIS,
# WITHOUT WARRANTIES OR CONDITIONS OF ANY KIND, either express or implied.
# See the License for the specific language governing permissions and
# limitations under the License.
#

###############################################################################
# Server properties
###############################################################################
server:
  port: 8080
<<<<<<< HEAD
  files:
    maxSizeKBytes: 480
    compressionBorderSizeKBytes: 240
#   percent value
    compressedImageQuality: 50
=======
  cors.allowedOrigins: http://localhost:3000
>>>>>>> b6bedccb

###############################################################################
# Spring
###############################################################################
spring:
  application.name: "myhome-service"
  devtools:
    restart:
      enabled: true
  h2.console:
    enabled: true
    settings.web-allow-others: true

###############################################################################
# Spring doc
###############################################################################
springdoc:
  api-docs:
    path: "/docs/api-docs"
  swagger-ui:
    path: "/docs/swagger-ui.html"

###############################################################################
# Custom properties
###############################################################################
api:
  login:
    url:
      path: "/users/login"
  registration:
    url:
      path: "/users"
  h2console:
    url:
      path: "/h2-console/**"
  docs:
    url:
      path: "/docs/**"
  status:
    url:
      path: "/status/**"

authorization:
  token:
    header:
      name: "Authorization"
      prefix: "Bearer"

token:
  expiration_time: 864000000
  secret: "sgahjsdhfjahsdfhjkahjsdfyquiwuhekrjkhsjkdfakjhskdfhiauwehriqwekrhkhknfdkkanskdfkakshdfhuqiwheuriqjwkefkahksdhfkaskdhfkhuiquhweurihqjwkerjqhkwhekfhkanksdnkfakhsdkfhiiqiwherqjowjeorjoqweoriewoq"<|MERGE_RESOLUTION|>--- conflicted
+++ resolved
@@ -19,15 +19,12 @@
 ###############################################################################
 server:
   port: 8080
-<<<<<<< HEAD
+  cors.allowedOrigins: http://localhost:3000
   files:
     maxSizeKBytes: 480
     compressionBorderSizeKBytes: 240
 #   percent value
     compressedImageQuality: 50
-=======
-  cors.allowedOrigins: http://localhost:3000
->>>>>>> b6bedccb
 
 ###############################################################################
 # Spring
