/*
 * Copyright 2020 Prathab Murugan
 *
 * Licensed under the Apache License, Version 2.0 (the "License");
 * you may not use this file except in compliance with the License.
 * You may obtain a copy of the License at
 *
 *     http://www.apache.org/licenses/LICENSE-2.0
 *
 * Unless required by applicable law or agreed to in writing, software
 * distributed under the License is distributed on an "AS IS" BASIS,
 * WITHOUT WARRANTIES OR CONDITIONS OF ANY KIND, either express or implied.
 * See the License for the specific language governing permissions and
 * limitations under the License.
 */

package com.myhome.bootstrap;

import com.myhome.domain.Community;
import com.myhome.domain.CommunityAdmin;
import com.myhome.domain.CommunityHouse;
import com.myhome.domain.HouseMember;
import com.myhome.domain.User;
import com.myhome.repositories.CommunityAdminRepository;
import com.myhome.repositories.CommunityHouseRepository;
import com.myhome.repositories.CommunityRepository;
import com.myhome.repositories.HouseMemberRepository;
import com.myhome.repositories.UserRepository;
import com.myhome.services.CommunityService;
import com.myhome.services.HouseService;
import com.myhome.services.UserService;
import java.util.UUID;
import lombok.RequiredArgsConstructor;
import org.springframework.boot.CommandLineRunner;
import org.springframework.security.crypto.password.PasswordEncoder;
import org.springframework.stereotype.Component;

@Component
@RequiredArgsConstructor
class DataLoader implements CommandLineRunner {
  private final CommunityService communityService;
  private final UserService userService;
  private final HouseService houseService;
  private final CommunityRepository communityRepository;
  private final CommunityAdminRepository communityAdminRepository;
  private final CommunityHouseRepository communityHouseRepository;
  private final HouseMemberRepository houseMemberRepository;
  private final PasswordEncoder passwordEncoder;
  private final UserRepository userRepository;

  @Override public void run(String... args) throws Exception {
    //loadPostmanData();
<<<<<<< HEAD
    //loadData();
=======
>>>>>>> 35d38a2b
  }

  private void loadPostmanData() {
    // Add user
    User savedUser = saveUser();
    // Persist community
    Community savedCommunity = saveCommunity();
    // Persist admin to repo
    CommunityAdmin savedCommunityAdmin = saveCommunityAdmin(savedCommunity);
    // Update community with the saved admin
    savedCommunity = addAdminToCommunity(savedCommunityAdmin, savedCommunity);

    CommunityHouse savedHouse = addCommunityHouse(savedCommunity);
    savedCommunity = addHouseToCommunity(savedHouse, savedCommunity);

    HouseMember savedHouseMember = addHouseMember(savedHouse);
    savedHouse = addMemberToHouse(savedHouseMember, savedHouse);
  }

  private User saveUser() {
    User user = new User();
    user.setName("Test");
    user.setEmail("test@test.com");
    user.setUserId(UUID.randomUUID().toString());
    user.setEncryptedPassword(passwordEncoder.encode("testtest"));
    return userRepository.save(user);
  }

  private CommunityHouse addMemberToHouse(HouseMember savedHouseMember, CommunityHouse savedHouse) {
    savedHouse.getHouseMembers().add(savedHouseMember);
    return communityHouseRepository.save(savedHouse);
  }

  private HouseMember addHouseMember(CommunityHouse savedHouse) {
    HouseMember houseMember = new HouseMember();
    houseMember.setMemberId(TestDataConstants.MEMBER_ID);
    houseMember.setCommunityHouse(savedHouse);
    houseMember.setName(TestDataConstants.MEMBER_NAME);
    return houseMemberRepository.save(houseMember);
  }

  private Community addHouseToCommunity(CommunityHouse savedHouse, Community savedCommunity) {
    savedCommunity.getHouses().add(savedHouse);
    return communityRepository.save(savedCommunity);
  }

  private CommunityHouse addCommunityHouse(Community savedCommunity) {
    CommunityHouse house = new CommunityHouse();
    house.setCommunity(savedCommunity);
    house.setHouseId(TestDataConstants.HOUSE_ID);
    house.setName(TestDataConstants.HOUSE_NAME);
    return communityHouseRepository.save(house);
  }

  private Community addAdminToCommunity(CommunityAdmin savedCommunityAdmin,
      Community savedCommunity) {
    savedCommunity.getAdmins().add(savedCommunityAdmin);
    return communityRepository.save(savedCommunity);
  }

  private CommunityAdmin saveCommunityAdmin(Community savedCommunity) {
    CommunityAdmin communityAdmin = new CommunityAdmin();
    String adminId = UUID.randomUUID().toString();
    communityAdmin.setAdminId(adminId);
    communityAdmin.getCommunities().add(savedCommunity);
    return communityAdminRepository.save(communityAdmin);
  }

  private Community saveCommunity() {
    Community community = new Community();
    community.setName(TestDataConstants.COMMUNITY_NAME);
    community.setDistrict(TestDataConstants.COMMUNITY_DISTRICT);
    community.setCommunityId(TestDataConstants.COMMUNITY_ID);
    return communityRepository.save(community);
  }
}<|MERGE_RESOLUTION|>--- conflicted
+++ resolved
@@ -50,10 +50,7 @@
 
   @Override public void run(String... args) throws Exception {
     //loadPostmanData();
-<<<<<<< HEAD
     //loadData();
-=======
->>>>>>> 35d38a2b
   }
 
   private void loadPostmanData() {
