/*
 * Copyright 2020 Prathab Murugan
 *
 * Licensed under the Apache License, Version 2.0 (the "License");
 * you may not use this file except in compliance with the License.
 * You may obtain a copy of the License at
 *
 *     http://www.apache.org/licenses/LICENSE-2.0
 *
 * Unless required by applicable law or agreed to in writing, software
 * distributed under the License is distributed on an "AS IS" BASIS,
 * WITHOUT WARRANTIES OR CONDITIONS OF ANY KIND, either express or implied.
 * See the License for the specific language governing permissions and
 * limitations under the License.
 */

package com.myhome.services.springdatajpa;

import com.myhome.controllers.dto.CommunityDto;
import com.myhome.controllers.dto.mapper.CommunityMapper;
import com.myhome.domain.Community;
import com.myhome.domain.CommunityHouse;
import com.myhome.domain.HouseMember;
import com.myhome.domain.User;
import com.myhome.repositories.CommunityHouseRepository;
import com.myhome.repositories.CommunityRepository;
import com.myhome.repositories.UserRepository;
import com.myhome.services.CommunityService;

import java.util.HashSet;
import java.util.List;
import java.util.Optional;
import java.util.Set;
import java.util.UUID;
import java.util.stream.Collectors;

import com.myhome.services.HouseService;
import lombok.RequiredArgsConstructor;
import lombok.extern.slf4j.Slf4j;
import org.springframework.data.domain.Pageable;
import org.springframework.stereotype.Service;

import javax.transaction.Transactional;
import java.util.HashSet;
import java.util.List;
import java.util.Optional;
import java.util.Set;
import java.util.UUID;
import java.util.stream.Collectors;


@Slf4j
@RequiredArgsConstructor
@Service
public class CommunitySDJpaService implements CommunityService {
  private final CommunityRepository communityRepository;
  private final UserRepository communityAdminRepository;
  private final CommunityMapper communityMapper;
  private final CommunityHouseRepository communityHouseRepository;
  private final HouseService houseService;

  @Override
  public Community createCommunity(CommunityDto communityDto) {
    communityDto.setCommunityId(generateUniqueId());
    Community community = communityMapper.communityDtoToCommunity(communityDto);
    Community savedCommunity = communityRepository.save(community);
    log.trace("saved community with id[{}] to repository", savedCommunity.getId());
    return savedCommunity;
  }

  @Override
  public Set<Community> listAll(Pageable pageable) {
    Set<Community> communityListSet = new HashSet<>();
    communityRepository.findAll(pageable).forEach(communityListSet::add);
    return communityListSet;
  }

  @Override public Set<Community> listAll() {
    Set<Community> communities = new HashSet<>();
    communityRepository.findAll().forEach(communities::add);
    return communities;
  }

  @Override
  public Optional<List<CommunityHouse>> findCommunityHousesById(String communityId,
                                                                Pageable pageable) {
    boolean exists = communityRepository.existsByCommunityId(communityId);
    if (exists) {
      return Optional.of(
          communityHouseRepository.findAllByCommunity_CommunityId(communityId, pageable));
    }
    return Optional.empty();
  }

  @Override
  public Optional<List<User>> findCommunityAdminsById(String communityId,
                                                      Pageable pageable) {
    boolean exists = communityRepository.existsByCommunityId(communityId);
    if (exists) {
      return Optional.of(
          communityAdminRepository.findAllByCommunities_CommunityId(communityId, pageable)
      );
    }
    return Optional.empty();
  }

  @Override
  public Optional<User> findCommunityAdminById(String adminId) {
    return communityAdminRepository.findByUserId(adminId);
  }

  @Override public Optional<Community> getCommunityDetailsById(String communityId) {
    return communityRepository.findByCommunityId(communityId);
  }

  @Override
  public Optional<Community> getCommunityDetailsByIdWithAdmins(String communityId) {
    return communityRepository.findByCommunityIdWithAdmins(communityId);
  }

  @Override
  public Optional<Community> addAdminsToCommunity(String communityId, Set<String> adminsIds) {
    Optional<Community> communitySearch = communityRepository.findByCommunityIdWithAdmins(communityId);

    return communitySearch.map(community -> {
      adminsIds.forEach(adminId -> {
        communityAdminRepository.findByUserIdWithCommunities(adminId).map(admin -> {
          admin.getCommunities().add(community);
          community.getAdmins().add(communityAdminRepository.save(admin));
          return admin;
        });
      });
      return Optional.of(communityRepository.save(community));
    }).orElseGet(Optional::empty);
  }

  @Override
  public Set<String> addHousesToCommunity(String communityId, Set<CommunityHouse> houses) {
    Optional<Community> communitySearch = communityRepository.findByCommunityIdWithHouses(communityId);

    return communitySearch.map(community -> {
      Set<String> addedIds = new HashSet<>();

      houses.forEach(house -> {
        if (house != null) {
          boolean houseExists = community.getHouses().stream()
              .noneMatch(communityHouse ->
                  communityHouse.getHouseId().equals(house.getHouseId())
                      && communityHouse.getName().equals(house.getName())
              );
          if (houseExists) {
            house.setHouseId(generateUniqueId());
            house.setCommunity(community);
            addedIds.add(house.getHouseId());
            communityHouseRepository.save(house);
            community.getHouses().add(house);
          }
        }
      });

      communityRepository.save(community);

      return addedIds;
    }).orElse(new HashSet<>());
  }

  @Override
  public boolean removeAdminFromCommunity(String communityId, String adminId) {
    Optional<Community> communitySearch = communityRepository.findByCommunityIdWithAdmins(communityId);
    return communitySearch.map(community -> {
      boolean adminRemoved =
          community.getAdmins().removeIf(admin -> admin.getUserId().equals(adminId));
      if (adminRemoved) {
        communityRepository.save(community);
        return true;
      } else {
        return false;
      }
    }).orElse(false);
  }

  @Override
  @Transactional
  public boolean deleteCommunity(String communityId) {
    return communityRepository.findByCommunityIdWithHouses(communityId)
        .map(community -> {
          Set<String> houseIds = community.getHouses()
                                    .stream()
                                    .map(CommunityHouse::getHouseId)
                                    .collect(Collectors.toSet());

<<<<<<< HEAD
          houseIds.forEach(houseId -> removeHouseFromCommunityByHouseId(communityId, houseId));
=======
          houseIds.forEach(houseId -> removeHouseFromCommunityByHouseId(community, houseId));

>>>>>>> 493ea91f
          communityRepository.delete(community);

          return true;
        })
        .orElse(false);
  }

  private String generateUniqueId() {
    return UUID.randomUUID().toString();
  }

  @Transactional
<<<<<<< HEAD
  public boolean removeHouseFromCommunityByHouseId(String communityId, String houseId) {
    return communityRepository.findByCommunityIdWithHouses(communityId)
        .map(community -> {
          Optional<CommunityHouse> houseOptional = communityHouseRepository.findByHouseIdWithHouseMembers(houseId);
          return houseOptional.map(house -> {
            Set<CommunityHouse> houses = community.getHouses();
            houses.remove(house); //remove the house before deleting house members because otherwise the Set relationship would be broken and remove would not work

            Set<String> memberIds = house.getHouseMembers()
                .stream()
                .map(HouseMember::getMemberId)
                .collect(Collectors.toSet()); //streams are immutable so need to collect all the member IDs and then delete them from the house

            memberIds.forEach(id -> houseService.deleteMemberFromHouse(houseId, id));

            communityRepository.save(community);
            communityHouseRepository.deleteByHouseId(houseId);
            return true;
          }).orElse(false);
        }).orElse(false);
=======
  public boolean removeHouseFromCommunityByHouseId(Community community, String houseId) {
    return Optional.ofNullable(community)
    .map(community1 -> {
      CommunityHouse house = communityHouseRepository.findByHouseId(houseId);
      Set<CommunityHouse> houses = community1.getHouses();
      if (house != null && houses.contains(house)) {
        houses.remove(house); //remove the house before deleting house members because otherwise the Set relationship would be broken and remove would not work

        Set<String> memberIds = house.getHouseMembers()
        .stream()
        .map(HouseMember::getMemberId)
        .collect(Collectors.toSet()); //streams are immutable so need to collect all the member IDs and then delete them from the house

        memberIds.forEach(id -> houseService.deleteMemberFromHouse(houseId, id));

        communityRepository.save(community1);
        communityHouseRepository.deleteByHouseId(houseId);
        return true;
      } else {
        return false;
      }
    })
    .orElse(false);
>>>>>>> 493ea91f
  }
}<|MERGE_RESOLUTION|>--- conflicted
+++ resolved
@@ -189,12 +189,7 @@
                                     .map(CommunityHouse::getHouseId)
                                     .collect(Collectors.toSet());
 
-<<<<<<< HEAD
-          houseIds.forEach(houseId -> removeHouseFromCommunityByHouseId(communityId, houseId));
-=======
           houseIds.forEach(houseId -> removeHouseFromCommunityByHouseId(community, houseId));
-
->>>>>>> 493ea91f
           communityRepository.delete(community);
 
           return true;
@@ -207,7 +202,6 @@
   }
 
   @Transactional
-<<<<<<< HEAD
   public boolean removeHouseFromCommunityByHouseId(String communityId, String houseId) {
     return communityRepository.findByCommunityIdWithHouses(communityId)
         .map(community -> {
@@ -228,30 +222,5 @@
             return true;
           }).orElse(false);
         }).orElse(false);
-=======
-  public boolean removeHouseFromCommunityByHouseId(Community community, String houseId) {
-    return Optional.ofNullable(community)
-    .map(community1 -> {
-      CommunityHouse house = communityHouseRepository.findByHouseId(houseId);
-      Set<CommunityHouse> houses = community1.getHouses();
-      if (house != null && houses.contains(house)) {
-        houses.remove(house); //remove the house before deleting house members because otherwise the Set relationship would be broken and remove would not work
-
-        Set<String> memberIds = house.getHouseMembers()
-        .stream()
-        .map(HouseMember::getMemberId)
-        .collect(Collectors.toSet()); //streams are immutable so need to collect all the member IDs and then delete them from the house
-
-        memberIds.forEach(id -> houseService.deleteMemberFromHouse(houseId, id));
-
-        communityRepository.save(community1);
-        communityHouseRepository.deleteByHouseId(houseId);
-        return true;
-      } else {
-        return false;
-      }
-    })
-    .orElse(false);
->>>>>>> 493ea91f
   }
 }