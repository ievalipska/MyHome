/*
 * Copyright 2020 Prathab Murugan
 *
 * Licensed under the Apache License, Version 2.0 (the "License");
 * you may not use this file except in compliance with the License.
 * You may obtain a copy of the License at
 *
 *     http://www.apache.org/licenses/LICENSE-2.0
 *
 * Unless required by applicable law or agreed to in writing, software
 * distributed under the License is distributed on an "AS IS" BASIS,
 * WITHOUT WARRANTIES OR CONDITIONS OF ANY KIND, either express or implied.
 * See the License for the specific language governing permissions and
 * limitations under the License.
 */

package com.myhome.controllers;

import com.myhome.controllers.dto.CommunityDto;
import com.myhome.controllers.mapper.CommunityApiMapper;
import com.myhome.controllers.request.AddCommunityAdminRequest;
import com.myhome.controllers.request.AddCommunityHouseRequest;
import com.myhome.controllers.request.CreateCommunityRequest;
import com.myhome.controllers.response.AddCommunityAdminResponse;
import com.myhome.controllers.response.AddCommunityHouseResponse;
import com.myhome.controllers.response.CreateCommunityResponse;
import com.myhome.controllers.response.GetCommunityDetailsResponse;
import com.myhome.controllers.response.GetHouseDetailsResponse;
import com.myhome.controllers.response.ListCommunityAdminsResponse;
import com.myhome.domain.Community;
import com.myhome.domain.CommunityAdmin;
import com.myhome.domain.CommunityHouse;
import com.myhome.services.CommunityService;
import io.swagger.v3.oas.annotations.Operation;
import io.swagger.v3.oas.annotations.responses.ApiResponse;
<<<<<<< HEAD
import java.util.Arrays;
import java.util.HashSet;
=======

import java.util.Collections;
>>>>>>> b9679db6
import java.util.Optional;
import java.util.Set;
import java.util.stream.Collectors;
import javax.validation.Valid;
import lombok.RequiredArgsConstructor;
import lombok.extern.slf4j.Slf4j;
import org.springframework.data.domain.Pageable;
import org.springframework.data.web.PageableDefault;
import org.springframework.http.HttpStatus;
import org.springframework.http.MediaType;
import org.springframework.http.ResponseEntity;
import org.springframework.web.bind.annotation.DeleteMapping;
import org.springframework.web.bind.annotation.GetMapping;
import org.springframework.web.bind.annotation.PathVariable;
import org.springframework.web.bind.annotation.PostMapping;
import org.springframework.web.bind.annotation.RequestBody;
import org.springframework.web.bind.annotation.RestController;

/**
 * REST Controller which provides endpoints for managing community
 */
@RequiredArgsConstructor
@RestController
@Slf4j
public class CommunityController {
  private final CommunityService communityService;
  private final CommunityApiMapper communityApiMapper;

<<<<<<< HEAD
  @Operation(description = "Create a new community")
=======
  public CommunityController(
      CommunityService communityService,
      CommunityApiMapper communityApiMapper) {
    this.communityService = communityService;
    this.communityApiMapper = communityApiMapper;
  }

  @Operation(
      description = "Create a new community",
      responses = {
          @ApiResponse(responseCode = "201", description = "If community was created"),
      }
  )
>>>>>>> b9679db6
  @PostMapping(
      path = "/communities",
      produces = {MediaType.APPLICATION_JSON_VALUE, MediaType.APPLICATION_XML_VALUE},
      consumes = {MediaType.APPLICATION_JSON_VALUE, MediaType.APPLICATION_XML_VALUE}
  )
  public ResponseEntity<CreateCommunityResponse> createCommunity(@Valid @RequestBody
      CreateCommunityRequest request) {
    log.trace("Received create community request");
    CommunityDto requestCommunityDto =
        communityApiMapper.createCommunityRequestToCommunityDto(request);
    Community createdCommunity = communityService.createCommunity(requestCommunityDto);
    CreateCommunityResponse createdCommunityResponse =
        communityApiMapper.communityToCreateCommunityResponse(createdCommunity);
    return ResponseEntity.status(HttpStatus.CREATED).body(createdCommunityResponse);
  }

  @Operation(description = "List all communities which are registered")
  @GetMapping(
      path = "/communities",
      produces = {MediaType.APPLICATION_JSON_VALUE, MediaType.APPLICATION_XML_VALUE}
  )
  public ResponseEntity<GetCommunityDetailsResponse> listAllCommunity(
      @PageableDefault(size = 200) Pageable pageable) {
    log.trace("Received request to list all community");

    Set<Community> communityDetails = communityService.listAll(pageable);
    Set<GetCommunityDetailsResponse.Community> communityDetailsResponse =
        communityApiMapper.communitySetToRestApiResponseCommunitySet(communityDetails);

    GetCommunityDetailsResponse response = new GetCommunityDetailsResponse();
    response.getCommunities().addAll(communityDetailsResponse);

    return ResponseEntity.status(HttpStatus.OK).body(response);
  }

  @Operation(
      description = "Get details about the community given a community id",
      responses = {
          @ApiResponse(responseCode = "200", description = "If community exists"),
          @ApiResponse(responseCode = "404", description = "If params are invalid"),
      }
  )
  @GetMapping(
      path = "/communities/{communityId}",
      produces = {MediaType.APPLICATION_JSON_VALUE, MediaType.APPLICATION_XML_VALUE}
  )
  public ResponseEntity<GetCommunityDetailsResponse> listCommunityDetails(
      @PathVariable String communityId) {
    log.trace("Received request to get details about community with id[{}]", communityId);
<<<<<<< HEAD

    return communityService.getCommunityDetailsById(communityId)
        .map(communityApiMapper::communityToRestApiResponseCommunity)
        .map(Arrays::asList)
        .map(HashSet::new)
        .map(GetCommunityDetailsResponse::new)
        .map(ResponseEntity::ok)
        .orElseGet(() -> ResponseEntity.notFound().build());
=======
    Optional<Community> communityOptional = communityService.getCommunityDetailsById(communityId);
    return communityOptional
        .map(community -> {
          GetCommunityDetailsResponse.Community communityDetailsResponse =
              communityApiMapper.communityToRestApiResponseCommunity(community);
          GetCommunityDetailsResponse response = new GetCommunityDetailsResponse(Collections.singleton(communityDetailsResponse));
          return ResponseEntity.status(HttpStatus.OK).body(response);
        })
        .orElse(ResponseEntity.status(HttpStatus.NOT_FOUND).build());
>>>>>>> b9679db6
  }

  @Operation(
      description = "List all admins of the community given a community id",
      responses = {
          @ApiResponse(responseCode = "200", description = "If community exists"),
          @ApiResponse(responseCode = "404", description = "If params are invalid"),
      }
  )
  @GetMapping(
      path = "/communities/{communityId}/admins",
      produces = {MediaType.APPLICATION_JSON_VALUE, MediaType.APPLICATION_XML_VALUE}
  )
  public ResponseEntity<ListCommunityAdminsResponse> listCommunityAdmins(
      @PathVariable String communityId,
      @PageableDefault(size = 200) Pageable pageable) {
    log.trace("Received request to list all admins of community with id[{}]", communityId);
<<<<<<< HEAD

    return communityService.findCommunityAdminsById(communityId, pageable)
        .map(HashSet::new)
        .map(communityApiMapper::communityAdminSetToRestApiResponseCommunityAdminSet)
        .map(ListCommunityAdminsResponse::new)
        .map(ResponseEntity::ok)
        .orElseGet(() -> ResponseEntity.notFound().build());
=======
    Optional<Community> communityOptional = communityService.getCommunityDetailsById(communityId);
    return communityOptional
        .map(community -> {
          Set<CommunityAdmin> adminsDetails = community.getAdmins();
          Set<ListCommunityAdminsResponse.CommunityAdmin> communityAdminsSet =
              communityApiMapper.communityAdminSetToRestApiResponseCommunityAdminSet(adminsDetails);
          ListCommunityAdminsResponse response = new ListCommunityAdminsResponse(communityAdminsSet);
          return ResponseEntity.status(HttpStatus.OK).body(response);
        })
        .orElse(ResponseEntity.status(HttpStatus.NOT_FOUND).build());
>>>>>>> b9679db6
  }

  @Operation(
      description = "List all houses of the community given a community id",
      responses = {
          @ApiResponse(responseCode = "200", description = "If community exists"),
          @ApiResponse(responseCode = "404", description = "If params are invalid"),
      }
  )
  @GetMapping(
      path = "/communities/{communityId}/houses",
      produces = {MediaType.APPLICATION_JSON_VALUE, MediaType.APPLICATION_XML_VALUE}
  )
  public ResponseEntity<GetHouseDetailsResponse> listCommunityHouses(
      @PathVariable String communityId,
      @PageableDefault(size = 200) Pageable pageable) {
    log.trace("Received request to list all houses of community with id[{}]", communityId);
<<<<<<< HEAD

    return communityService.findCommunityHousesById(communityId, pageable)
        .map(HashSet::new)
        .map(communityApiMapper::communityHouseSetToRestApiResponseCommunityHouseSet)
        .map(GetHouseDetailsResponse::new)
        .map(ResponseEntity::ok)
        .orElseGet(() -> ResponseEntity.notFound().build());
=======
    Optional<Community> communityOptional = communityService.getCommunityDetailsById(communityId);
    return communityOptional
        .map(community -> {
          Set<CommunityHouse> housesDetails = community.getHouses();
          Set<GetHouseDetailsResponse.CommunityHouse> getHouseDetailsResponseSet =
              communityApiMapper.communityHouseSetToRestApiResponseCommunityHouseSet(housesDetails);
          GetHouseDetailsResponse response = new GetHouseDetailsResponse(getHouseDetailsResponseSet);
          return ResponseEntity.status(HttpStatus.OK).body(response);
        })
        .orElse(ResponseEntity.status(HttpStatus.NOT_FOUND).build());
>>>>>>> b9679db6
  }

  @Operation(
      description = "Add a new admin to the community given a community id",
      responses = {
          @ApiResponse(responseCode = "204", description = "If admins were added"),
          @ApiResponse(responseCode = "404", description = "If params are invalid"),
      }
  )
  @PostMapping(
      path = "/communities/{communityId}/admins",
      produces = {MediaType.APPLICATION_JSON_VALUE, MediaType.APPLICATION_XML_VALUE},
      consumes = {MediaType.APPLICATION_JSON_VALUE, MediaType.APPLICATION_XML_VALUE}
  )
  public ResponseEntity<AddCommunityAdminResponse> addCommunityAdmins(
      @PathVariable String communityId, @Valid @RequestBody
      AddCommunityAdminRequest request) {
    log.trace("Received request to add admin to community with id[{}]", communityId);
    Optional<Community> communityOptional = communityService.addAdminsToCommunity(communityId, request.getAdmins());
    return communityOptional.map(community -> {
      Set<String> adminsSet = community.getAdmins()
          .stream()
          .map(CommunityAdmin::getAdminId)
          .collect(Collectors.toSet());
      AddCommunityAdminResponse response = new AddCommunityAdminResponse(adminsSet);
      return ResponseEntity.status(HttpStatus.CREATED).body(response);
    }).orElse(ResponseEntity.status(HttpStatus.NOT_FOUND).build());

  }

  @Operation(
      description = "Add a new house to the community given a community id",
      responses = {
          @ApiResponse(responseCode = "204", description = "If houses were added"),
          @ApiResponse(responseCode = "400", description = "If params are invalid"),
      }
  )
  @PostMapping(
      path = "/communities/{communityId}/houses",
      produces = {MediaType.APPLICATION_JSON_VALUE, MediaType.APPLICATION_XML_VALUE},
      consumes = {MediaType.APPLICATION_JSON_VALUE, MediaType.APPLICATION_XML_VALUE}
  )
  public ResponseEntity<AddCommunityHouseResponse> addCommunityHouses(
      @PathVariable String communityId, @Valid @RequestBody
      AddCommunityHouseRequest request) {
    log.trace("Received request to add house to community with id[{}]", communityId);
    Set<CommunityHouse> communityHouses =
        communityApiMapper.communityHouseDtoSetToCommunityHouseSet(request.getHouses());
    Set<String> houseIds = communityService.addHousesToCommunity(communityId, communityHouses);
    if(houseIds.size() != 0 && request.getHouses().size() != 0) {
      AddCommunityHouseResponse response = new AddCommunityHouseResponse();
      response.setHouses(houseIds);
      return ResponseEntity.status(HttpStatus.CREATED).body(response);
    } else {
      return ResponseEntity.status(HttpStatus.BAD_REQUEST).build();
    }
  }

  @Operation(
      description = "Remove of house from the community given a community id and a house id",
      responses = {
          @ApiResponse(responseCode = "204", description = "If house was added"),
          @ApiResponse(responseCode = "400", description = "If params are invalid"),
      }
  )
  @DeleteMapping(
      path = "/communities/{communityId}/houses/{houseId}"
  )
  public ResponseEntity<Void> removeCommunityHouse(
      @PathVariable String communityId, @PathVariable String houseId
  ) {
    log.trace(
        "Received request to delete house with id[{}] from community with id[{}]",
        houseId, communityId);
    boolean houseRemoved = communityService.removeHouseFromCommunityByHouseId(communityId, houseId);
    if(houseRemoved) {
      return ResponseEntity.status(HttpStatus.NO_CONTENT).build();
    } else {
      return ResponseEntity.status(HttpStatus.NOT_FOUND).build();
    }
  }

  @Operation(
      description = "Remove of admin associated with a community",
      responses = {
          @ApiResponse(responseCode = "204", description = "If admin was removed"),
          @ApiResponse(responseCode = "404", description = "If parameters are invalid")
      }
  )
  @DeleteMapping(
      path = "/communities/{communityId}/admins/{adminId}"
  )
  public ResponseEntity removeAdminFromCommunity(
      @PathVariable String communityId, @PathVariable String adminId) {
    log.trace(
        "Received request to delete an admin from community with community id[{}] and admin id[{}]",
        communityId, adminId);
    boolean adminRemoved = communityService.removeAdminFromCommunity(communityId, adminId);
    if(adminRemoved) {
      return ResponseEntity.status(HttpStatus.NO_CONTENT).build();
    } else {
      return ResponseEntity.status(HttpStatus.NOT_FOUND).build();
    }
  }

  @Operation(
      description = "Deletion community with given community id",
      responses = {
          @ApiResponse(responseCode = "204", description = "If community was removed"),
          @ApiResponse(responseCode = "404", description = "If parameters are invalid")
      }
  )
  @DeleteMapping(
      path = "/communities/{communityId}"
  )
  public ResponseEntity<Void> deleteCommunity(@PathVariable String communityId) {
    log.trace("Received delete community request");
    boolean isDeleted = communityService.deleteCommunity(communityId);
    if (isDeleted) {
      return ResponseEntity.status(HttpStatus.NO_CONTENT).build();
    } else {
      return ResponseEntity.status(HttpStatus.NOT_FOUND).build();
    }
  }
}<|MERGE_RESOLUTION|>--- conflicted
+++ resolved
@@ -33,13 +33,12 @@
 import com.myhome.services.CommunityService;
 import io.swagger.v3.oas.annotations.Operation;
 import io.swagger.v3.oas.annotations.responses.ApiResponse;
-<<<<<<< HEAD
+
 import java.util.Arrays;
 import java.util.HashSet;
-=======
 
 import java.util.Collections;
->>>>>>> b9679db6
+
 import java.util.Optional;
 import java.util.Set;
 import java.util.stream.Collectors;
@@ -68,23 +67,13 @@
   private final CommunityService communityService;
   private final CommunityApiMapper communityApiMapper;
 
-<<<<<<< HEAD
-  @Operation(description = "Create a new community")
-=======
-  public CommunityController(
-      CommunityService communityService,
-      CommunityApiMapper communityApiMapper) {
-    this.communityService = communityService;
-    this.communityApiMapper = communityApiMapper;
-  }
-
   @Operation(
       description = "Create a new community",
       responses = {
           @ApiResponse(responseCode = "201", description = "If community was created"),
       }
   )
->>>>>>> b9679db6
+
   @PostMapping(
       path = "/communities",
       produces = {MediaType.APPLICATION_JSON_VALUE, MediaType.APPLICATION_XML_VALUE},
@@ -134,7 +123,6 @@
   public ResponseEntity<GetCommunityDetailsResponse> listCommunityDetails(
       @PathVariable String communityId) {
     log.trace("Received request to get details about community with id[{}]", communityId);
-<<<<<<< HEAD
 
     return communityService.getCommunityDetailsById(communityId)
         .map(communityApiMapper::communityToRestApiResponseCommunity)
@@ -143,17 +131,6 @@
         .map(GetCommunityDetailsResponse::new)
         .map(ResponseEntity::ok)
         .orElseGet(() -> ResponseEntity.notFound().build());
-=======
-    Optional<Community> communityOptional = communityService.getCommunityDetailsById(communityId);
-    return communityOptional
-        .map(community -> {
-          GetCommunityDetailsResponse.Community communityDetailsResponse =
-              communityApiMapper.communityToRestApiResponseCommunity(community);
-          GetCommunityDetailsResponse response = new GetCommunityDetailsResponse(Collections.singleton(communityDetailsResponse));
-          return ResponseEntity.status(HttpStatus.OK).body(response);
-        })
-        .orElse(ResponseEntity.status(HttpStatus.NOT_FOUND).build());
->>>>>>> b9679db6
   }
 
   @Operation(
@@ -171,7 +148,6 @@
       @PathVariable String communityId,
       @PageableDefault(size = 200) Pageable pageable) {
     log.trace("Received request to list all admins of community with id[{}]", communityId);
-<<<<<<< HEAD
 
     return communityService.findCommunityAdminsById(communityId, pageable)
         .map(HashSet::new)
@@ -179,18 +155,7 @@
         .map(ListCommunityAdminsResponse::new)
         .map(ResponseEntity::ok)
         .orElseGet(() -> ResponseEntity.notFound().build());
-=======
-    Optional<Community> communityOptional = communityService.getCommunityDetailsById(communityId);
-    return communityOptional
-        .map(community -> {
-          Set<CommunityAdmin> adminsDetails = community.getAdmins();
-          Set<ListCommunityAdminsResponse.CommunityAdmin> communityAdminsSet =
-              communityApiMapper.communityAdminSetToRestApiResponseCommunityAdminSet(adminsDetails);
-          ListCommunityAdminsResponse response = new ListCommunityAdminsResponse(communityAdminsSet);
-          return ResponseEntity.status(HttpStatus.OK).body(response);
-        })
-        .orElse(ResponseEntity.status(HttpStatus.NOT_FOUND).build());
->>>>>>> b9679db6
+
   }
 
   @Operation(
@@ -208,7 +173,6 @@
       @PathVariable String communityId,
       @PageableDefault(size = 200) Pageable pageable) {
     log.trace("Received request to list all houses of community with id[{}]", communityId);
-<<<<<<< HEAD
 
     return communityService.findCommunityHousesById(communityId, pageable)
         .map(HashSet::new)
@@ -216,18 +180,6 @@
         .map(GetHouseDetailsResponse::new)
         .map(ResponseEntity::ok)
         .orElseGet(() -> ResponseEntity.notFound().build());
-=======
-    Optional<Community> communityOptional = communityService.getCommunityDetailsById(communityId);
-    return communityOptional
-        .map(community -> {
-          Set<CommunityHouse> housesDetails = community.getHouses();
-          Set<GetHouseDetailsResponse.CommunityHouse> getHouseDetailsResponseSet =
-              communityApiMapper.communityHouseSetToRestApiResponseCommunityHouseSet(housesDetails);
-          GetHouseDetailsResponse response = new GetHouseDetailsResponse(getHouseDetailsResponseSet);
-          return ResponseEntity.status(HttpStatus.OK).body(response);
-        })
-        .orElse(ResponseEntity.status(HttpStatus.NOT_FOUND).build());
->>>>>>> b9679db6
   }
 
   @Operation(
