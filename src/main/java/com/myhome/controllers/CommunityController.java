--- conflicted
+++ resolved
@@ -21,29 +21,20 @@
 import com.myhome.controllers.request.AddCommunityAdminRequest;
 import com.myhome.controllers.request.AddCommunityHouseRequest;
 import com.myhome.controllers.request.CreateCommunityRequest;
-<<<<<<< HEAD
+
 import com.myhome.controllers.response.*;
-=======
-import com.myhome.controllers.response.AddCommunityAdminResponse;
-import com.myhome.controllers.response.AddCommunityHouseResponse;
-import com.myhome.controllers.response.CreateCommunityResponse;
-import com.myhome.controllers.response.GetCommunityDetailsResponse;
-import com.myhome.controllers.response.GetHouseDetailsResponse;
-import com.myhome.controllers.response.ListCommunityAdminsResponse;
 import com.myhome.domain.Community;
->>>>>>> 55a5bb34
+
 import com.myhome.domain.CommunityAdmin;
 import com.myhome.domain.CommunityHouse;
 import com.myhome.services.CommunityService;
 import com.myhome.services.springdatajpa.CommunitySDJpaService;
 import io.swagger.v3.oas.annotations.Operation;
-<<<<<<< HEAD
-
-=======
+
 import io.swagger.v3.oas.annotations.responses.ApiResponse;
 import java.util.Optional;
 import java.util.Set;
->>>>>>> 55a5bb34
+
 import java.util.stream.Collectors;
 import javax.validation.Valid;
 
@@ -51,170 +42,15 @@
 import org.springframework.http.HttpStatus;
 import org.springframework.http.MediaType;
 import org.springframework.http.ResponseEntity;
-<<<<<<< HEAD
+
 import org.springframework.web.bind.annotation.*;
-=======
-import org.springframework.web.bind.annotation.DeleteMapping;
-import org.springframework.web.bind.annotation.GetMapping;
-import org.springframework.web.bind.annotation.PathVariable;
-import org.springframework.web.bind.annotation.PostMapping;
-import org.springframework.web.bind.annotation.RequestBody;
-import org.springframework.web.bind.annotation.RestController;
->>>>>>> 55a5bb34
-
 /**
  * REST Controller which provides endpoints for managing community
  */
 @RestController
 @Slf4j
 public class CommunityController {
-<<<<<<< HEAD
-    private final CommunityService communityService;
-    private final CommunityApiMapper communityApiMapper;
-
-    public CommunityController(
-            CommunityService communityService,
-            CommunityApiMapper communityApiMapper) {
-        this.communityService = communityService;
-        this.communityApiMapper = communityApiMapper;
-    }
-
-    @Operation(description = "Create a new community")
-    @PostMapping(
-            path = "/communities",
-            produces = {MediaType.APPLICATION_JSON_VALUE, MediaType.APPLICATION_XML_VALUE},
-            consumes = {MediaType.APPLICATION_JSON_VALUE, MediaType.APPLICATION_XML_VALUE}
-    )
-    public ResponseEntity<CreateCommunityResponse> createCommunity(@Valid @RequestBody
-                                                                           CreateCommunityRequest request) {
-        log.trace("Received create community request");
-        var requestCommunityDto = communityApiMapper.createCommunityRequestToCommunityDto(request);
-        var createdCommunity = communityService.createCommunity(requestCommunityDto);
-        var createdCommunityResponse =
-                communityApiMapper.communityToCreateCommunityResponse(createdCommunity);
-        return ResponseEntity.status(HttpStatus.CREATED).body(createdCommunityResponse);
-    }
-
-    @Operation(description = "List all communities which are registered")
-    @GetMapping(
-            path = "/communities",
-            produces = {MediaType.APPLICATION_JSON_VALUE, MediaType.APPLICATION_XML_VALUE}
-    )
-    public ResponseEntity<GetCommunityDetailsResponse> listAllCommunity() {
-        log.trace("Received request to list all community");
-        var communityDetails = communityService.listAll();
-        var communityDetailsResponse =
-                communityApiMapper.communitySetToRestApiResponseCommunitySet(communityDetails);
-
-        var response = new GetCommunityDetailsResponse();
-        response.getCommunities().addAll(communityDetailsResponse);
-        return ResponseEntity.status(HttpStatus.OK).body(response);
-    }
-
-    @Operation(description = "Get details about the community given a community id")
-    @GetMapping(
-            path = "/communities/{communityId}",
-            produces = {MediaType.APPLICATION_JSON_VALUE, MediaType.APPLICATION_XML_VALUE}
-    )
-    public ResponseEntity<GetCommunityDetailsResponse> listCommunityDetails(
-            @PathVariable String communityId) {
-        log.trace("Received request to get details about community with id[{}]", communityId);
-        var communityDetails = communityService.getCommunityDetailsById(communityId);
-        var communityDetailsResponse =
-                communityApiMapper.communityToRestApiResponseCommunity(communityDetails);
-
-        var response = new GetCommunityDetailsResponse();
-        response.getCommunities().add(communityDetailsResponse);
-        return ResponseEntity.status(HttpStatus.OK).body(response);
-    }
-
-    @Operation(description = "List all admins of the community given a community id")
-    @GetMapping(
-            path = "/communities/{communityId}/admins",
-            produces = {MediaType.APPLICATION_JSON_VALUE, MediaType.APPLICATION_XML_VALUE}
-    )
-    public ResponseEntity<ListCommunityAdminsResponse> listCommunityAdmins(
-            @PathVariable String communityId) {
-        log.trace("Received request to list all admins of community with id[{}]", communityId);
-        var adminDetails = communityService.getCommunityDetailsById(communityId).getAdmins();
-        var communityAdminSet =
-                communityApiMapper.communityAdminSetToRestApiResponseCommunityAdminSet(adminDetails);
-
-        var response = new ListCommunityAdminsResponse();
-        response.getAdmins().addAll(communityAdminSet);
-        return ResponseEntity.status(HttpStatus.OK).body(response);
-    }
-
-    @Operation(description = "List all houses of the community given a community id")
-    @GetMapping(
-            path = "/communities/{communityId}/houses",
-            produces = {MediaType.APPLICATION_JSON_VALUE, MediaType.APPLICATION_XML_VALUE}
-    )
-    public ResponseEntity<GetHouseDetailsResponse> listCommunityHouses(
-            @PathVariable String communityId) {
-        log.trace("Received request to list all houses of community with id[{}]", communityId);
-        var houseDetails = communityService.getCommunityDetailsById(communityId).getHouses();
-        var getHouseDetailsResponseSet =
-                communityApiMapper.communityHouseSetToRestApiResponseCommunityHouseSet(houseDetails);
-
-        var response = new GetHouseDetailsResponse();
-        response.setHouses(getHouseDetailsResponseSet);
-        return ResponseEntity.status(HttpStatus.OK).body(response);
-    }
-
-    @Operation(description = "Add a new admin to the community given a community id")
-    @PostMapping(
-            path = "/communities/{communityId}/admins",
-            produces = {MediaType.APPLICATION_JSON_VALUE, MediaType.APPLICATION_XML_VALUE},
-            consumes = {MediaType.APPLICATION_JSON_VALUE, MediaType.APPLICATION_XML_VALUE}
-    )
-    public ResponseEntity<AddCommunityAdminResponse> addCommunityAdmin(
-            @PathVariable String communityId, @Valid @RequestBody
-            AddCommunityAdminRequest request) {
-        log.trace("Received request to add admin to community with id[{}]", communityId);
-        var community = communityService.addAdminsToCommunity(communityId, request.getAdmins());
-        var response = new AddCommunityAdminResponse();
-        var adminsSet =
-                community.getAdmins().stream().map(CommunityAdmin::getAdminId).collect(Collectors.toSet());
-        response.setAdmins(adminsSet);
-        return ResponseEntity.status(HttpStatus.CREATED).body(response);
-    }
-
-    @Operation(description = "Add a new house to the community given a community id")
-    @PostMapping(
-            path = "/communities/{communityId}/houses",
-            produces = {MediaType.APPLICATION_JSON_VALUE, MediaType.APPLICATION_XML_VALUE},
-            consumes = {MediaType.APPLICATION_JSON_VALUE, MediaType.APPLICATION_XML_VALUE}
-    )
-    public ResponseEntity<AddCommunityHouseResponse> addCommunityHouse(
-            @PathVariable String communityId, @Valid @RequestBody
-            AddCommunityHouseRequest request) {
-        log.trace("Received request to add house to community with id[{}]", communityId);
-
-        var communityHouses =
-                communityApiMapper.communityHouseDtoSetToCommunityHouseSet(request.getHouses());
-        var houseIds = communityService.addHousesToCommunity(communityId, communityHouses);
-        var response = new AddCommunityHouseResponse();
-        response.setHouses(houseIds);
-        return ResponseEntity.status(HttpStatus.CREATED).body(response);
-    }
-
-
-    @Operation(description = "Delete a house from the community given a community id and a house id")
-    @DeleteMapping(
-            path = "/communities/{communityId}/houses/{houseId}",
-            produces = {MediaType.APPLICATION_JSON_VALUE, MediaType.APPLICATION_XML_VALUE},
-            consumes = {MediaType.APPLICATION_JSON_VALUE, MediaType.APPLICATION_XML_VALUE}
-    )
-    public ResponseEntity<Void> deleteCommunityHouse(
-            @PathVariable String communityId, @PathVariable String houseId
-    ) {
-        communityService.deleteHouseFromCommunityByHouseId(houseId);
-        log.trace("Received request to delete house with id[{}] from community with id[{}]", houseId, communityId);
-        return new ResponseEntity<Void>(HttpStatus.NO_CONTENT);
-    }
-}
-=======
+
   private final CommunityService communityService;
   private final CommunityApiMapper communityApiMapper;
 
@@ -346,6 +182,21 @@
     AddCommunityHouseResponse response = new AddCommunityHouseResponse();
     response.setHouses(houseIds);
     return ResponseEntity.status(HttpStatus.CREATED).body(response);
+  }
+  
+  @Operation(description = "Deletion of house from the community given a community id and a house id")
+  @DeleteMapping(
+      path = "/communities/{communityId}/houses/{houseId}",
+      produces = {MediaType.APPLICATION_JSON_VALUE, MediaType.APPLICATION_XML_VALUE},
+      consumes = {MediaType.APPLICATION_JSON_VALUE, MediaType.APPLICATION_XML_VALUE}
+  )
+  public ResponseEntity<Void> deleteCommunityHouse(
+      @PathVariable String communityId, @PathVariable String houseId
+  ) {
+    communityService.deleteHouseFromCommunityByHouseId(houseId);
+    log.trace("Received request to delete house with id[{}] from community with id[{}]", houseId,
+        communityId);
+    return new ResponseEntity<Void>(HttpStatus.NO_CONTENT);
   }
 
   @Operation(description = "Deletion of admin associated with a community"
@@ -367,4 +218,3 @@
     }
   }
 }
->>>>>>> 55a5bb34
