--- conflicted
+++ resolved
@@ -147,7 +147,6 @@
     return community;
   }
 
-<<<<<<< HEAD
   private CommunityHouse getMockCommunityHouse() {
     CommunityHouse communityHouse = new CommunityHouse();
     communityHouse.setName(COMMUNITY_HOUSE_NAME);
@@ -169,8 +168,6 @@
             new CommunityHouse()));
   }
 
-=======
->>>>>>> a24da1c3
   @Test
   void shouldSchedulePaymentSuccessful() {
     // given
