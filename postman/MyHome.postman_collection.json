--- conflicted
+++ resolved
@@ -754,20 +754,6 @@
 			"response": []
 		},
 		{
-<<<<<<< HEAD
-			"name": "List community amenities",
-			"request": {
-				"method": "GET",
-				"header": [
-					{
-						"key": "Authorization",
-						"type": "text",
-						"value": "Bearer {{AUTH_TOKEN}}"
-					}
-				],
-				"url": {
-					"raw": "http://{{ENV_URL}}/amenities/{{AMENITY_ID}}",
-=======
 			"name": "Delete amenity booking",
 			"request": {
 				"method": "DELETE",
@@ -780,13 +766,11 @@
 				],
 				"url": {
 					"raw": "http://{{ENV_URL}}/bookings/{{BOOKING_ID}}",
->>>>>>> 7f031889
-					"protocol": "http",
-					"host": [
-						"{{ENV_URL}}"
-					],
-					"path": [
-<<<<<<< HEAD
+					"protocol": "http",
+					"host": [
+						"{{ENV_URL}}"
+					],
+					"path": [
 						"amenities",
 						"{{AMENITY_ID}}"
 					]
@@ -875,10 +859,6 @@
 							"key": "action",
 							"value": "RESET"
 						}
-=======
-						"bookings",
-						"{{BOOKING_ID}}"
->>>>>>> 7f031889
 					]
 				}
 			},
